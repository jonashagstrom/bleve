--- conflicted
+++ resolved
@@ -320,15 +320,11 @@
 
 func (tfr *TermFrequencyRow) Value() []byte {
 	used := 0
-<<<<<<< HEAD
-	bufLen := 8 + 8
+	bufLen := binary.MaxVarintLen64 + binary.MaxVarintLen64
 	for _, vector := range tfr.vectors {
-		bufLen += 8 + 8 + 8 + 8 + (1+len(vector.arrayPositions))*8
+		bufLen += (binary.MaxVarintLen64 * 4) + (1+len(vector.arrayPositions))*binary.MaxVarintLen64
 	}
 	buf := make([]byte, bufLen)
-=======
-	buf := make([]byte, binary.MaxVarintLen64+binary.MaxVarintLen64+(len(tfr.vectors)*(binary.MaxVarintLen64*4)))
->>>>>>> 59c97ae5
 
 	used += binary.PutUvarint(buf[used:used+binary.MaxVarintLen64], tfr.freq)
 
@@ -337,21 +333,14 @@
 	used += binary.PutUvarint(newbuf, uint64(normuint32))
 
 	for _, vector := range tfr.vectors {
-<<<<<<< HEAD
-		used += binary.PutUvarint(buf[used:used+8], uint64(vector.field))
-		used += binary.PutUvarint(buf[used:used+8], vector.pos)
-		used += binary.PutUvarint(buf[used:used+8], vector.start)
-		used += binary.PutUvarint(buf[used:used+8], vector.end)
-		used += binary.PutUvarint(buf[used:used+8], uint64(len(vector.arrayPositions)))
-		for _, arrayPosition := range vector.arrayPositions {
-			used += binary.PutUvarint(buf[used:used+8], arrayPosition)
-		}
-=======
 		used += binary.PutUvarint(buf[used:used+binary.MaxVarintLen64], uint64(vector.field))
 		used += binary.PutUvarint(buf[used:used+binary.MaxVarintLen64], vector.pos)
 		used += binary.PutUvarint(buf[used:used+binary.MaxVarintLen64], vector.start)
 		used += binary.PutUvarint(buf[used:used+binary.MaxVarintLen64], vector.end)
->>>>>>> 59c97ae5
+		used += binary.PutUvarint(buf[used:used+binary.MaxVarintLen64], uint64(len(vector.arrayPositions)))
+		for _, arrayPosition := range vector.arrayPositions {
+			used += binary.PutUvarint(buf[used:used+binary.MaxVarintLen64], arrayPosition)
+		}
 	}
 	return buf[0:used]
 }
